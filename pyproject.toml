[tool.poetry]
name = "prefixmaps"
version = "0.1.4"
description = "A python library for retrieving semantic prefix maps"
readme = "README.md"
authors = ["cmungall <cjm@berkeleybop.org>"]
keywords = ["semantic web", "bioinformatics"]
classifiers = [
    "Development Status :: 1 - Planning",
    "Topic :: Scientific/Engineering :: Bio-Informatics",
]

[tool.poetry.urls]
repository = "https://github.com/linkml/prefixmaps"
homepage = "https://github.com/linkml/prefixmaps"
"Bug Tracker" = "https://github.com/linkml/prefixmaps/issues"


[tool.poetry.dependencies]
python = "^3.7.6"
pyyaml = ">=5.3.1"
importlib-metadata = "^4.12.0"
sphinx-rtd-theme = {version = "^1.0.0", extras = ["docs"]}
Sphinx = {version = "^5.3.0", extras = ["docs"]}
sphinx-autodoc-typehints = {version = "^1.19.4", extras = ["docs"]}
sphinx-click = {version = "^4.3.0", extras = ["docs"]}
myst-parser = {version = "^0.18.1", extras = ["docs"]}
click = "^8.1.3"
<<<<<<< HEAD
typing-extensions = "^4.4.0"
requests = {version = "^2.28.1", extras = ["refresh"]}
=======
requests = {version = "^2.28.1", extras = ["refresh"]}
# Anticipate bioregistry ^0.6.0 will require adaptation
>>>>>>> d7e8fa4d
bioregistry = {version = "<0.6.0", extras = ["refresh"]}
rdflib = {version = "^6.2.0", extras = ["refresh"]}

[tool.poetry.dev-dependencies]
pytest = "^5.2"
linkml = "^1.3.1"
curies = "^0.4.0"
coverage = "^6.4.4"

[tool.poetry.extras]
docs = [
    "sphinx",
    "sphinx-rtd-theme",
    "sphinx-autodoc-typehints",
    "sphinx-click",
    "myst-parser"
]
refresh = [
    "requests",
    "bioregistry",
    "rdflib"
]

[tool.black]
line-length = 100
target-version = ["py39", "py310"]

[build-system]
requires = ["poetry-core>=1.0.0"]
build-backend = "poetry.core.masonry.api"

[tool.poetry.scripts]
slurp-prefixmaps = "prefixmaps.ingest.etl_runner:cli"

[tool.isort]
profile = "black"
multi_line_output = 3
include_trailing_comma = true
reverse_relative = true<|MERGE_RESOLUTION|>--- conflicted
+++ resolved
@@ -26,13 +26,9 @@
 sphinx-click = {version = "^4.3.0", extras = ["docs"]}
 myst-parser = {version = "^0.18.1", extras = ["docs"]}
 click = "^8.1.3"
-<<<<<<< HEAD
 typing-extensions = "^4.4.0"
 requests = {version = "^2.28.1", extras = ["refresh"]}
-=======
-requests = {version = "^2.28.1", extras = ["refresh"]}
 # Anticipate bioregistry ^0.6.0 will require adaptation
->>>>>>> d7e8fa4d
 bioregistry = {version = "<0.6.0", extras = ["refresh"]}
 rdflib = {version = "^6.2.0", extras = ["refresh"]}
 
