--- conflicted
+++ resolved
@@ -25,11 +25,8 @@
 sphinx-autodoc-typehints = {version = "^1.19.4", extras = ["docs"]}
 sphinx-click = {version = "^4.3.0", extras = ["docs"]}
 myst-parser = {version = "^0.18.1", extras = ["docs"]}
-<<<<<<< HEAD
+click = "^8.1.3"
 typing-extensions = "^4.4.0"
-=======
-click = "^8.1.3"
->>>>>>> bb1618ae
 
 [tool.poetry.dev-dependencies]
 pytest = "^5.2"
