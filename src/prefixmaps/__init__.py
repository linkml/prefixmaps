--- conflicted
+++ resolved
@@ -1,13 +1,7 @@
-<<<<<<< HEAD
-__version__ = "0.1.0"
-
+from importlib import metadata
 from .io.parser import load_context
 
 __all__ = [
     "load_context",
 ]
-=======
-from importlib import metadata
-
 __version__ = metadata.version(__name__)
->>>>>>> 96d1fb50
